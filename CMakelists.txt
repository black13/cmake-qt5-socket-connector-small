cmake_minimum_required(VERSION 3.16)
project(NodeGraph VERSION 1.0.0 LANGUAGES CXX)

# ─────────────────────────────────────
# NOTE: Code Review Compendium Script
# ─────────────────────────────────────
# generate_code_compendium.sh - Creates complete code review package
# This script is NOT part of the build - it's for reviewer delivery only
# Run: ./generate_code_compendium.sh to create reviewer package

# ─────────────────────────────────────
# 1.  C++ standard
# ─────────────────────────────────────
set(CMAKE_CXX_STANDARD 17)
set(CMAKE_CXX_STANDARD_REQUIRED ON)

# ─────────────────────────────────────
# 2.  Windows-specific defines
# ─────────────────────────────────────
if(WIN32)
    set(CMAKE_SYSTEM_VERSION 10.0)
    add_definitions(-DWIN32_LEAN_AND_MEAN -DNOMINMAX)
endif()

# ─────────────────────────────────────
# 3.  Default build-type
# ─────────────────────────────────────
if(NOT CMAKE_BUILD_TYPE)
    set(CMAKE_BUILD_TYPE Debug)
endif()

# ─────────────────────────────────────
# 4.  Qt search paths (adapt to your install)
# ─────────────────────────────────────
if(WIN32)
    list(APPEND CMAKE_PREFIX_PATH
        "E:/Qt/5.15.16/Release_x64"
        "E:/Qt/5.15.16/Debug_x64"
        "C:/Qt/5.15.2/msvc2019_64"
        "C:/Qt/5.15.2/msvc2019"
        "C:/Qt/5.12.12/msvc2017_64"
    )
else()
    # Linux/WSL: Auto-detect Qt installations in /usr/local/qt-*
    file(GLOB QT_INSTALL_DIRS "/usr/local/qt*")
    
    # Sort directories to prefer newer versions (reverse alphabetical)
    list(SORT QT_INSTALL_DIRS)
    list(REVERSE QT_INSTALL_DIRS)
    
    # Add found Qt installations to search path
    foreach(QT_DIR ${QT_INSTALL_DIRS})
        if(IS_DIRECTORY "${QT_DIR}")
            # Check for common Qt directory structures
            if(EXISTS "${QT_DIR}/lib/cmake/Qt5")
                list(APPEND CMAKE_PREFIX_PATH "${QT_DIR}")
                message(STATUS "Found Qt installation: ${QT_DIR}")
            endif()
            
            # Check for debug/release subdirectories
            if(EXISTS "${QT_DIR}/debug" AND EXISTS "${QT_DIR}/debug/lib/cmake/Qt5")
                list(APPEND CMAKE_PREFIX_PATH "${QT_DIR}/debug")
                message(STATUS "Found Qt Debug build: ${QT_DIR}/debug")
            endif()
            
            if(EXISTS "${QT_DIR}/release" AND EXISTS "${QT_DIR}/release/lib/cmake/Qt5")
                list(APPEND CMAKE_PREFIX_PATH "${QT_DIR}/release")
                message(STATUS "Found Qt Release build: ${QT_DIR}/release")
            endif()
        endif()
    endforeach()
    
    # Prefer debug builds for Debug configuration, release builds for Release
    if(CMAKE_BUILD_TYPE STREQUAL "Debug")
        message(STATUS "Debug build: Preferring Qt debug libraries")
    else()
        message(STATUS "Release build: Preferring Qt release libraries")
    endif()
<<<<<<< HEAD
=======
endif()

# ─────────────────────────────────────
# 5.  Find Qt5 modules
# ─────────────────────────────────────
find_package(Qt5 REQUIRED COMPONENTS Core Widgets Gui Test Qml)

# ─────────────────────────────────────
# Find or build libxml2 for cross-platform XML handling
# ─────────────────────────────────────

# Try to use system libxml2 first (Linux/Unix only), fallback to FetchContent
set(USE_SYSTEM_LIBXML2 FALSE)

if(NOT WIN32)
    find_package(PkgConfig QUIET)
    if(PkgConfig_FOUND)
        pkg_check_modules(LIBXML2 QUIET libxml-2.0>=2.9.0)
        if(LIBXML2_FOUND AND LIBXML2_INCLUDE_DIRS)
            # Verify that we can actually find the headers
            find_path(LIBXML2_HEADER_TEST libxml/tree.h PATHS ${LIBXML2_INCLUDE_DIRS} NO_DEFAULT_PATH)
            if(LIBXML2_HEADER_TEST)
                set(USE_SYSTEM_LIBXML2 TRUE)
            endif()
        endif()
    endif()
endif()

if(USE_SYSTEM_LIBXML2)
    message(STATUS "Using system libxml2: ${LIBXML2_VERSION}")
    # Create an imported target for consistency
    add_library(LibXml2::LibXml2 INTERFACE IMPORTED)
    target_link_libraries(LibXml2::LibXml2 INTERFACE ${LIBXML2_LIBRARIES})
    target_include_directories(LibXml2::LibXml2 INTERFACE ${LIBXML2_INCLUDE_DIRS})
    target_compile_options(LibXml2::LibXml2 INTERFACE ${LIBXML2_CFLAGS_OTHER})
else()
    # Use FetchContent with persistent global cache
    include(FetchContent)
    
    # Set a global cache directory that persists across builds (separate for Debug/Release)
    set(FETCHCONTENT_BASE_DIR "${CMAKE_SOURCE_DIR}/.cmake-cache/${CMAKE_BUILD_TYPE}" CACHE PATH "FetchContent cache directory")
    
    # Check if libxml2 is already populated to avoid rebuilding
    FetchContent_GetProperties(libxml2)
    if(NOT libxml2_POPULATED)
        if(WIN32)
            message(STATUS "Windows: Building libxml2 from source (cached) - downloading and building...")
        else()
            message(STATUS "libxml2 not found in persistent cache - downloading and building...")
        endif()
        
        FetchContent_Declare(
            libxml2
            GIT_REPOSITORY https://github.com/GNOME/libxml2.git
            GIT_TAG        v2.12.5  # Stable version
            GIT_SHALLOW    TRUE
            SOURCE_DIR     "${FETCHCONTENT_BASE_DIR}/libxml2-src"
            BINARY_DIR     "${FETCHCONTENT_BASE_DIR}/libxml2-build"
        )
        
        # Configure libxml2 build options - minimal features for performance
        set(BUILD_SHARED_LIBS OFF CACHE BOOL "Build shared libraries" FORCE)
        set(LIBXML2_WITH_ICONV OFF CACHE BOOL "Build with iconv support" FORCE)
        set(LIBXML2_WITH_LZMA OFF CACHE BOOL "Build with lzma support" FORCE) 
        set(LIBXML2_WITH_ZLIB OFF CACHE BOOL "Build with zlib support" FORCE)
        set(LIBXML2_WITH_PYTHON OFF CACHE BOOL "Build Python bindings" FORCE)
        set(LIBXML2_WITH_TESTS OFF CACHE BOOL "Build tests" FORCE)
        set(LIBXML2_WITH_PROGRAMS OFF CACHE BOOL "Build programs" FORCE)
        set(LIBXML2_WITH_HTTP OFF CACHE BOOL "Build with HTTP support" FORCE)
        set(LIBXML2_WITH_FTP OFF CACHE BOOL "Build with FTP support" FORCE)
        
        FetchContent_MakeAvailable(libxml2)
        message(STATUS "libxml2 build complete - cached in ${FETCHCONTENT_BASE_DIR}")
    else()
        message(STATUS "libxml2 found in persistent cache - skipping rebuild")
    endif()
endif()

# ─────────────────────────────────────
# Note: Graaf integration disabled for now due to heavy dependencies
# Will use lightweight custom layout implementation instead
# ─────────────────────────────────────

# Enable libxml2 for all platforms
add_definitions(-DUSE_LIBXML2)

# auto-moc for QObject / signals
set(CMAKE_AUTOMOC ON)
set(CMAKE_AUTORCC ON)

# ─────────────────────────────────────
# 6.  MSVC compiler options
# ─────────────────────────────────────
if(MSVC)
    add_compile_options(/W3 /MP)
    add_definitions(-D_CRT_SECURE_NO_WARNINGS -DUNICODE -D_UNICODE)
endif()

# ─────────────────────────────────────
# 7.  Shared core library to avoid double building
# ─────────────────────────────────────
set(CORE_SOURCES
    # Self-serializing architecture
    node.h
    node.cpp
    socket.h
    socket.cpp
    edge.h
    edge.cpp
    ghost_edge.h
    ghost_edge.cpp
    
    # Phase 11: Type-erasure facade system
    node_facade.h
    edge_facade.h
    
    # Node registry system
    node_registry.h
    node_registry.cpp
    
    # XML-first factory
    graph_factory.h
    graph_factory.cpp
    
    # Layout engine using Graaf (disabled for now)
    # layout_engine.h
    # layout_engine.cpp
    
    # UI classes
    window.h
    window.cpp
    view.h
    view.cpp
    scene.h
    scene.cpp
    
    # Professional drag-and-drop palette
    node_palette_widget.h
    node_palette_widget.cpp
    
    # JavaScript engine integration
    javascript_engine.h
    javascript_engine.cpp
    # javascript_console.h
    # javascript_console.cpp
    graph_controller.h
    graph_controller.cpp
    
    # Observer pattern implementation
    graph_observer.h
    graph_observer.cpp
    xml_autosave_observer.h
    xml_autosave_observer.cpp
    
    # Live XML synchronization (not implemented yet)
    # xml_live_sync.h
    # xml_live_sync.cpp
)

# Main application sources (only main.cpp + resources)
set(MAIN_SOURCES
    main.cpp
    icons.qrc
)

# Test application sources (only test files)
set(TEST_SOURCES
    tst_main.h
    tst_main.cpp
)

# Facade test sources (Phase 11 experimental)
set(FACADE_TEST_SOURCES
    test_facade_core.cpp
)

# ─────────────────────────────────────
# 8.  Shared core library - compile once, use twice
# ─────────────────────────────────────
add_library(NodeGraphCore STATIC ${CORE_SOURCES})

# ─────────────────────────────────────
# 9.  Main executable target
# ─────────────────────────────────────
add_executable(NodeGraph WIN32 ${MAIN_SOURCES})
target_link_libraries(NodeGraph NodeGraphCore)

# ─────────────────────────────────────
# 10. Test executable target
# ─────────────────────────────────────
add_executable(NodeGraphTests ${TEST_SOURCES})
target_link_libraries(NodeGraphTests NodeGraphCore)

# ─────────────────────────────────────
# 11. Phase 11 Facade Test executable (optional)
# ─────────────────────────────────────
option(BUILD_FACADE_TESTS "Build Phase 11 facade tests" OFF)
if(BUILD_FACADE_TESTS)
    add_executable(TestFacadeCore ${FACADE_TEST_SOURCES})
    target_link_libraries(TestFacadeCore NodeGraphCore)
    message(STATUS "Building Phase 11 facade tests")
endif()

# Always use FetchContent libxml2 - Core library (shared by both main and test)
target_link_libraries(NodeGraphCore
    Qt5::Core
    Qt5::Widgets
    Qt5::Gui
    Qt5::Test
    Qt5::Qml
    LibXml2::LibXml2
)

# ─────────────────────────────────────
# 12. VS / Windows extras
# ─────────────────────────────────────
if(WIN32)
    # Main application settings
    set_target_properties(NodeGraph PROPERTIES
        WIN32_EXECUTABLE TRUE
        VS_DPI_AWARE "PerMonitor"
        RUNTIME_OUTPUT_DIRECTORY "${CMAKE_BINARY_DIR}"
        
        # Separate Debug and Release Qt paths
        VS_DEBUGGER_ENVIRONMENT_DEBUG
            "PATH=E:/Qt/5.15.16/Debug_x64/bin;%PATH%"
        VS_DEBUGGER_ENVIRONMENT_RELEASE
            "PATH=E:/Qt/5.15.16/Release_x64/bin;%PATH%"
            
        # No command arguments - removed test_working_graph.xml
        VS_DEBUGGER_WORKING_DIRECTORY
            "${CMAKE_CURRENT_SOURCE_DIR}"
    )
    
    # Test application settings  
    set_target_properties(NodeGraphTests PROPERTIES
        WIN32_EXECUTABLE FALSE
        RUNTIME_OUTPUT_DIRECTORY "${CMAKE_BINARY_DIR}"
        
        # Separate Debug and Release Qt paths for tests
        VS_DEBUGGER_ENVIRONMENT_DEBUG
            "PATH=E:/Qt/5.15.16/Debug_x64/bin;%PATH%"
        VS_DEBUGGER_ENVIRONMENT_RELEASE
            "PATH=E:/Qt/5.15.16/Release_x64/bin;%PATH%"
            
        VS_DEBUGGER_WORKING_DIRECTORY
            "${CMAKE_CURRENT_SOURCE_DIR}"
    )
    
    set_property(DIRECTORY ${CMAKE_CURRENT_SOURCE_DIR}
                 PROPERTY VS_STARTUP_PROJECT NodeGraph)
endif()

# ─────────────────────────────────────
# 13. Install rules (optional on Win)
# ─────────────────────────────────────
if(WIN32)
    install(TARGETS NodeGraph NodeGraphTests RUNTIME DESTINATION .)
    install(FILES
        $<TARGET_FILE:Qt5::Core>
        $<TARGET_FILE:Qt5::Widgets>
        $<TARGET_FILE:Qt5::Gui>
        DESTINATION .
    )
endif()

# ─────────────────────────────────────
# 14. Info
# ─────────────────────────────────────
message(STATUS "Build type       : ${CMAKE_BUILD_TYPE}")
message(STATUS "Qt5 found        : ${Qt5_FOUND}")
message(STATUS "Qt5 version      : ${Qt5_VERSION}")
message(STATUS "Qt5 location     : ${Qt5_DIR}")

# Cache information
if(USE_SYSTEM_LIBXML2)
    message(STATUS "libxml2 source   : System package")
else()
    FetchContent_GetProperties(libxml2)
    if(libxml2_POPULATED)
        message(STATUS "libxml2 source   : FetchContent (cached)")
    else()
        if(WIN32)
            message(STATUS "libxml2 source   : FetchContent (will build for Windows)")
        else()
            message(STATUS "libxml2 source   : FetchContent (will download)")
        endif()
    endif()
>>>>>>> ea2ce2f9
endif()<|MERGE_RESOLUTION|>--- conflicted
+++ resolved
@@ -76,8 +76,6 @@
     else()
         message(STATUS "Release build: Preferring Qt release libraries")
     endif()
-<<<<<<< HEAD
-=======
 endif()
 
 # ─────────────────────────────────────
@@ -366,5 +364,4 @@
             message(STATUS "libxml2 source   : FetchContent (will download)")
         endif()
     endif()
->>>>>>> ea2ce2f9
 endif()
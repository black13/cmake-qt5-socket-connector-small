--- conflicted
+++ resolved
@@ -185,10 +185,11 @@
                 }
                 break;
         }
-    }
-    // DELETED: Delete key interception removed
-    // Reason: Violates Qt event routing - selected items should receive delete keys directly
-    // New approach: Items handle keyPressEvent themselves
+    } else if (event->key() == Qt::Key_Delete || event->key() == Qt::Key_Backspace) {
+        // Delete selected items
+        qDebug() << "Delete key pressed - deleting selected items";
+        m_scene->deleteSelected();
+    }
     QMainWindow::keyPressEvent(event);
 }
 
@@ -573,13 +574,7 @@
     statisticsAction->setStatusTip("Show detailed graph statistics");
     m_toolsMenu->addAction(statisticsAction);
     
-<<<<<<< HEAD
-    // Note: JavaScript test menus removed - use CLI scripting instead:
-    // ./NodeGraph --script path/to/script.js
-    // ./NodeGraph --eval "JavaScript code here"
-=======
     // JavaScript test menu items removed - focusing on core C++ functionality
->>>>>>> f40482db
 }
 
 void Window::createHelpMenu()
@@ -883,16 +878,10 @@
     qDebug() << "PHASE1: Window shutdown complete";
 }
 
-<<<<<<< HEAD
-// Note: JavaScript test methods removed - use CLI scripting instead:
-// ./NodeGraph --script path/to/script.js  
-// ./NodeGraph --eval "JavaScript code here"
-=======
 // JavaScript test methods removed - focusing on core C++ functionality
 
 
 
->>>>>>> f40482db
 
 void Window::onNodeCreationRequested()
 {

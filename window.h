--- conflicted
+++ resolved
@@ -1,166 +1,153 @@
-#pragma once
-
-#include <QMainWindow>
-#include <QString>
-#include <QToolBar>
-#include <QAction>
-#include <QDockWidget>
-#include <QLabel>
-#include <QStatusBar>
-#include <QMenuBar>
-#include <QProgressBar>
-#include <QSpinBox>
-#include <QComboBox>
-#include <libxml/tree.h>
-
-class View;
-class Scene;
-class GraphFactory;
-class XmlAutosaveObserver;
-class NodePaletteWidget;
-// JavaScript console class removed
-
-/**
- * Window - Enhanced main window for self-serializing node editor
- * 
- * Features:
- * - Professional UI with dock widgets and status bar
- * - Node palette with drag-and-drop functionality
- * - Multi-section status bar with graph statistics
- * - Menu system with proper actions
- * - Integration with self-serializing architecture
- */
-class Window : public QMainWindow
-{
-public:
-    explicit Window(QWidget* parent = nullptr);
-    ~Window();
-    
-    // Access to scene for testing
-    Scene* getScene() const { return m_scene; }
-    
-    // Update status bar with current graph information
-    void updateStatusBar();
-    
-    // Create node at specific position (disabled for now)
-    // void createNodeAtPosition(const QString& nodeType, const QPointF& scenePos);
-    
-<<<<<<< HEAD
-    // JavaScript test runner
-    void runJavaScriptTests();
-    
-    // Simple script execution
-    void loadAndExecuteScript();
-    
-    // JavaScript test runners
-    void runSpecificScript(const QString& filePath);
-    void runAllTests();
-    void runJavaScriptCode(const QString& jsCode);
-=======
-    // JavaScript test methods removed - focusing on core C++ functionality
->>>>>>> f40482db
-
-protected:
-    // PHASE 3: Safe shutdown coordination
-    void closeEvent(QCloseEvent* event) override;
-public slots:
-    // Scene event handlers
-    void onSceneChanged();
-    void onSelectionChanged();
-    
-    // Basic XML saving functionality
-    bool saveGraph(const QString& filename);
-    bool loadGraph(const QString& filename);
-    
-    // File management
-    void setCurrentFile(const QString& filename);
-    QString getCurrentFile() const { return m_currentFile; }
-    
-    // Interactive node creation
-    void createInputNode();
-    void createOutputNode();
-    void createProcessorNode();
-    
-    // Node creation from palette (will be implemented with proper includes)
-    void createNodeFromPalette(const QPointF& scenePos, const QString& nodeType, 
-                              const QString& name, int inputSockets, int outputSockets);
-    
-private slots:
-    // Menu actions
-    void newFile();
-    void openFile();
-    void saveFile();
-    void saveAsFile();
-    void exportGraph();
-    void showAbout();
-    
-    // View actions
-    void zoomIn();
-    void zoomOut();
-    void zoomFit();
-    void zoomReset();
-    
-    // Selection info update
-    void updateSelectionInfo();
-    
-    // Palette integration
-    void onNodeCreationRequested();
-    
-protected:
-    // Handle keyboard shortcuts
-    void keyPressEvent(QKeyEvent* event) override;
-
-private:
-    Scene* m_scene;
-    View* m_view;
-    GraphFactory* m_factory;
-    xmlDocPtr m_xmlDocument;
-    XmlAutosaveObserver* m_autosaveObserver;
-    
-    // UI elements
-    QAction* m_addInputAction;
-    QAction* m_addOutputAction;
-    QAction* m_addProcessorAction;
-    
-    // Professional node palette system
-    QDockWidget* m_nodePaletteDock;
-    NodePaletteWidget* m_nodePalette;
-    
-    // JavaScript console members removed
-    
-    // Status bar components
-    QLabel* m_fileInfoLabel;      // Current file info
-    QLabel* m_graphStatsLabel;    // Node/edge count
-    QLabel* m_selectionLabel;     // Selection information
-    QLabel* m_positionLabel;      // Mouse position
-    QLabel* m_zoomLabel;          // Current zoom level
-    QProgressBar* m_operationProgress; // For long operations
-    
-    // Menu system
-    QMenu* m_fileMenu;
-    QMenu* m_editMenu;
-    QMenu* m_viewMenu;
-    QMenu* m_toolsMenu;
-    QMenu* m_helpMenu;
-    
-    // File management
-    QString m_currentFile;
-    
-    // Setup methods
-    void setupUI();
-    void setupMenus();
-    void setupActions();
-    void setupStatusBar();
-    void setupDockWidgets();
-    
-    // Menu creation helpers
-    void createFileMenu();
-    void createEditMenu();
-    void createViewMenu();
-    void createToolsMenu();
-    void createHelpMenu();
-    
-    // Status bar helpers
-    void createStatusBarWidgets();
-    void connectStatusBarSignals();
+#pragma once
+
+#include <QMainWindow>
+#include <QString>
+#include <QToolBar>
+#include <QAction>
+#include <QDockWidget>
+#include <QLabel>
+#include <QStatusBar>
+#include <QMenuBar>
+#include <QProgressBar>
+#include <QSpinBox>
+#include <QComboBox>
+#include <libxml/tree.h>
+
+class View;
+class Scene;
+class GraphFactory;
+class XmlAutosaveObserver;
+class NodePaletteWidget;
+// JavaScript console class removed
+
+/**
+ * Window - Enhanced main window for self-serializing node editor
+ * 
+ * Features:
+ * - Professional UI with dock widgets and status bar
+ * - Node palette with drag-and-drop functionality
+ * - Multi-section status bar with graph statistics
+ * - Menu system with proper actions
+ * - Integration with self-serializing architecture
+ */
+class Window : public QMainWindow
+{
+public:
+    explicit Window(QWidget* parent = nullptr);
+    ~Window();
+    
+    // Access to scene for testing
+    Scene* getScene() const { return m_scene; }
+    
+    // Update status bar with current graph information
+    void updateStatusBar();
+    
+    // Create node at specific position (disabled for now)
+    // void createNodeAtPosition(const QString& nodeType, const QPointF& scenePos);
+    
+    // JavaScript test methods removed - focusing on core C++ functionality
+
+protected:
+    // PHASE 3: Safe shutdown coordination
+    void closeEvent(QCloseEvent* event) override;
+public slots:
+    // Scene event handlers
+    void onSceneChanged();
+    void onSelectionChanged();
+    
+    // Basic XML saving functionality
+    bool saveGraph(const QString& filename);
+    bool loadGraph(const QString& filename);
+    
+    // File management
+    void setCurrentFile(const QString& filename);
+    QString getCurrentFile() const { return m_currentFile; }
+    
+    // Interactive node creation
+    void createInputNode();
+    void createOutputNode();
+    void createProcessorNode();
+    
+    // Node creation from palette (will be implemented with proper includes)
+    void createNodeFromPalette(const QPointF& scenePos, const QString& nodeType, 
+                              const QString& name, int inputSockets, int outputSockets);
+    
+private slots:
+    // Menu actions
+    void newFile();
+    void openFile();
+    void saveFile();
+    void saveAsFile();
+    void exportGraph();
+    void showAbout();
+    
+    // View actions
+    void zoomIn();
+    void zoomOut();
+    void zoomFit();
+    void zoomReset();
+    
+    // Selection info update
+    void updateSelectionInfo();
+    
+    // Palette integration
+    void onNodeCreationRequested();
+    
+protected:
+    // Handle keyboard shortcuts
+    void keyPressEvent(QKeyEvent* event) override;
+
+private:
+    Scene* m_scene;
+    View* m_view;
+    GraphFactory* m_factory;
+    xmlDocPtr m_xmlDocument;
+    XmlAutosaveObserver* m_autosaveObserver;
+    
+    // UI elements
+    QAction* m_addInputAction;
+    QAction* m_addOutputAction;
+    QAction* m_addProcessorAction;
+    
+    // Professional node palette system
+    QDockWidget* m_nodePaletteDock;
+    NodePaletteWidget* m_nodePalette;
+    
+    // JavaScript console members removed
+    
+    // Status bar components
+    QLabel* m_fileInfoLabel;      // Current file info
+    QLabel* m_graphStatsLabel;    // Node/edge count
+    QLabel* m_selectionLabel;     // Selection information
+    QLabel* m_positionLabel;      // Mouse position
+    QLabel* m_zoomLabel;          // Current zoom level
+    QProgressBar* m_operationProgress; // For long operations
+    
+    // Menu system
+    QMenu* m_fileMenu;
+    QMenu* m_editMenu;
+    QMenu* m_viewMenu;
+    QMenu* m_toolsMenu;
+    QMenu* m_helpMenu;
+    
+    // File management
+    QString m_currentFile;
+    
+    // Setup methods
+    void setupUI();
+    void setupMenus();
+    void setupActions();
+    void setupStatusBar();
+    void setupDockWidgets();
+    
+    // Menu creation helpers
+    void createFileMenu();
+    void createEditMenu();
+    void createViewMenu();
+    void createToolsMenu();
+    void createHelpMenu();
+    
+    // Status bar helpers
+    void createStatusBarWidgets();
+    void connectStatusBarSignals();
 };